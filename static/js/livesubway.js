"use strict";

const SPEED = 60;
const DURATION = 30;
const TOTAL_FRAMERATE = SPEED * DURATION;
const INTERVAL = 1000 / SPEED;
<<<<<<< HEAD
const SAMPLE_POINTS = 20;

const DB_NAME = "LIVESUBWAY_DB"
const DB_ROUTES_STORE = "ROUTES_STORE";
const DB_STOPS_STORE = "STOPS_STORE";

const LEAFLET_TYLE_LAYER = "http://{s}.basemaps.cartocdn.com/dark_all/{z}/{x}/{y}.png";
const LEAFLET_ATTRIBUTION = `&copy; <a href="http://www.openstreetmap.org/copyright">OpenStreetMap</a> &copy;` +
                            `<a href="http://cartodb.com/attributions">CartoDB</a>`

const LEAFLET_CENTER = [40.758896, -73.985130];
const LEAFLET_ZOOM = 13;
const LEAFLET_MAX_ZOOM = 18;

const SUBWAY_ICON = `<i class="fa fa-subway" aria-hidden="true"></i>`
=======
>>>>>>> 6d327b6c

const MAPBOX = {
  container: "subwaymap",
  style: "mapbox://styles/mapbox/light-v9",
  center: [-73.983393, 40.788552],
  dragRotate: false,
  zoom: 10.84,
};

const LAYER = {
  id: "subwayCars",
  type: "circle",
  source: "subwayCars",
  paint: {
    "circle-radius": 4,
    "circle-color": "#000000",
  },
};

const STOP_ATTR = {
  id: "stops",
  type: "circle",
  source: "stops",
  paint: {
    "circle-radius": {
      stops: [
        [11, 3],
        [14, 4],
        [16, 5]
      ],
    },
    "circle-color": "#ff3300",
  },
};

<<<<<<< HEAD
const renderCars = (map, subwayCars) => {
=======
function renderCars(map, subwayCars) {
  const START = Date.now();
>>>>>>> 6d327b6c
  const lineTuple = subwayCars.map(subwayCar => {
    const line = {
      type: "Feature",
      geometry: {
        type: "LineString",
        coordinates: subwayCar.path,
      },
    };

    const distance = turf.lineDistance(line, "miles");
    const distanceTraveled = subwayCar.progress * distance;

    return [line, distance, distanceTraveled, subwayCar.remaining_time];
  });

  const points = lineTuple.map(x => {
    return turf.along(x[0], x[2], "miles");
  });

  const allAnimSteps = lineTuple.map(x => {
    const [line, d, dT, rT] = x;
    const remainingDistance = d - dT;
    const animSpeed = SPEED * rT;
    const animFrames = SPEED * Math.min(DURATION, rT);

    return [...Array(TOTAL_FRAMERATE).keys()].map((x, i) => {
      const distance = i < animFrames ? dT + (i / animSpeed) * remainingDistance : d;

      const segment = turf.along(line, distance, "miles");

      return segment.geometry.coordinates;
    });
  });

  const source = {
    type: "geojson",
    data: {
      type: "FeatureCollection",
      features: points,
    },
  };

  if (map.getSource("subwayCars") === undefined) {
    map.addSource("subwayCars", source);
  } else {
    map.getSource("subwayCars").setData(source.data);
  }

  if (map.getLayer("subwayCars") === undefined) {
    map.addLayer(LAYER);
  }

<<<<<<< HEAD
  const start = Date.now();

  let then = start;
  let counter = 0;

  const animate = () => {
    if (counter / INTERVAL < (SPEED * DURATION) - 1) {
      const now = Date.now();
      const elapsed = now - then;

      then = now;

=======
  function animate() {
    const elapsed = Date.now() - START;
    if (elapsed / INTERVAL < (SPEED * DURATION) - 1) {
      requestAnimationFrame(animate);

>>>>>>> 6d327b6c
      points.forEach((point, i) => {
        const animSteps = allAnimSteps[i];

        point.geometry.coordinates = animSteps[Math.round(elapsed / INTERVAL)];
      });

      map.getSource("subwayCars").setData({
        type: "FeatureCollection",
        features: points,
      });
<<<<<<< HEAD

      counter += elapsed;

      requestAnimationFrame(animate);
=======
>>>>>>> 6d327b6c
    } else {
      const animTime = ((Date.now() - start) / 1000).toString();

      console.log(`Time elapsed for animation: ${animTime}`);
    }
  };

  animate();
};

const getJSON = (path, success, fail) => {
  const xmlhttp = new XMLHttpRequest();

  xmlhttp.onreadystatechange = () => {
    if (xmlhttp.readyState === XMLHttpRequest.DONE) {
      if (xmlhttp.status === 200) {
        success(JSON.parse(xmlhttp.responseText));
      } else {
        fail();
      }
    }
  };

  xmlhttp.open("GET", path, true);
  xmlhttp.send();
};

const fetchMap = (fetcher, map, routes, finish) => {
  const renderRoutes = (routesData, cb) => {
    console.log(routesData)
    const linesLayer = new L.geoJson(routesData).addTo(map);

    linesLayer.setStyle((feature) => {
      return {
        "weight": 3,
        "opacity": 1,
        "color": SUBWAY_COLORS[feature.properties.route_id]
      };
    });

    cb();
  };

  const routePromise = new Promise((resolve, reject) => {
    fetcher("/map_geojson", (stopData) => {
      renderRoutes(stopData, resolve);
    }, reject);
  });

  const renderStops = (stopData, cb) => {
    const stops = Object.entries(stopData).filter(([_, stopVal]) => {
      return stopVal.name.toLowerCase().indexOf("2 av") === -1
    }).map(([_, stopVal]) => stopVal);

    const stopNames = stops.map(stopVal => stopVal.name);

    const subwayMarkerBorder = stops.map(stopVal => {
      return L.circleMarker(stopVal.coordinates,{
        color: "#D3D7D6",
        opacity: 0.7,
        fill: false,
        radius: 9,
        weight: 1.5
      })
<<<<<<< HEAD
=======
    )).then(() => {
      socket.on('feed', subwayCars => {
        console.log(subwayCars);
        renderCars(map, subwayCars);
      });
    }).then(() => {
      socket.emit('get_feed');
>>>>>>> 6d327b6c
    });

    const subwayMarkers = stops.map(stopVal => {
      const stopMarker = L.divIcon({html: SUBWAY_ICON});

      return L.marker(stopVal.coordinates, {icon: stopMarker});
    });

    const markers = subwayMarkers.concat(subwayMarkerBorder);

    L.layerGroup(markers).addTo(map);

    subwayMarkers.forEach((marker, index) => {
      marker.on('mouseover', e => {
        //open popup;
        var popup = L.popup()
         .setLatLng(e.latlng)
         .setContent(`<strong>${stopNames[index]}</strong>`)
         .openOn(map);
      });
    })

    cb();
  };

  const stopPromise = new Promise((resolve, reject) => {
    fetcher("/stops_json", (stopData) => {
      renderStops(stopData, resolve);
    }, reject);
  });

  Promise.all([routePromise, stopPromise])
    .then(() => {
      finish();
    }).catch(() => {});
};

class MapDB {
  constructor() {
    const storesPath = [DB_ROUTES_STORE, DB_STOPS_STORE];

    const openRequest = indexedDB.open(DB_NAME, 1);

    openRequest.onupgradeneeded = function(e) {
      console.log("Upgrading...");

      const db = e.target.result;

      storesPath.filter(x => db.objectStoreNames.contains(x)).forEach(x => {
        db.createObjectStore(DB_ROUTES_STORE);
      });
    }

    openRequest.onsuccess = function(e) {
      console.log("Success!");

      this.db = e.target.result;
    }

    openRequest.onerror = function(e) {
      console.log("Error");
      console.dir(e);
    }
  }

  addRoutes(routes) {

  }
}

document.addEventListener("DOMContentLoaded", () => {
  const map = L.map('subwaymap').setView(LEAFLET_CENTER, LEAFLET_ZOOM);

  map.options.minZoom = LEAFLET_ZOOM;
  map.options.maxZoom = LEAFLET_MAX_ZOOM;

  const CartoDB_DarkMatter = L.tileLayer(LEAFLET_TYLE_LAYER, {
    attribution: LEAFLET_ATTRIBUTION,
    minZoom: LEAFLET_ZOOM,
    maxZoom: LEAFLET_MAX_ZOOM
  }).addTo(map);


  const indexedDB = window.indexedDB || window.mozIndexedDB || window.webkitIndexedDB || window.msIndexedDB;

  const socket = io.connect("localhost:5000");

  // if (!indexedDB) {
    fetchMap(getJSON, map, SUBWAY_ROUTES, () => {
      socket.emit("get_feed");
    });
  // } else {
  //   new MapDB();
  // }

  socket.emit("get_feed");

  socket.on("feed", subwayCars => {
    renderCars(map, subwayCars);
  });

  const popup = new mapboxgl.Popup({
    closeButton: false,
    closeOnClick: false,
  });
});<|MERGE_RESOLUTION|>--- conflicted
+++ resolved
@@ -4,7 +4,6 @@
 const DURATION = 30;
 const TOTAL_FRAMERATE = SPEED * DURATION;
 const INTERVAL = 1000 / SPEED;
-<<<<<<< HEAD
 const SAMPLE_POINTS = 20;
 
 const DB_NAME = "LIVESUBWAY_DB"
@@ -20,8 +19,6 @@
 const LEAFLET_MAX_ZOOM = 18;
 
 const SUBWAY_ICON = `<i class="fa fa-subway" aria-hidden="true"></i>`
-=======
->>>>>>> 6d327b6c
 
 const MAPBOX = {
   container: "subwaymap",
@@ -57,12 +54,7 @@
   },
 };
 
-<<<<<<< HEAD
 const renderCars = (map, subwayCars) => {
-=======
-function renderCars(map, subwayCars) {
-  const START = Date.now();
->>>>>>> 6d327b6c
   const lineTuple = subwayCars.map(subwayCar => {
     const line = {
       type: "Feature",
@@ -115,7 +107,6 @@
     map.addLayer(LAYER);
   }
 
-<<<<<<< HEAD
   const start = Date.now();
 
   let then = start;
@@ -128,13 +119,6 @@
 
       then = now;
 
-=======
-  function animate() {
-    const elapsed = Date.now() - START;
-    if (elapsed / INTERVAL < (SPEED * DURATION) - 1) {
-      requestAnimationFrame(animate);
-
->>>>>>> 6d327b6c
       points.forEach((point, i) => {
         const animSteps = allAnimSteps[i];
 
@@ -145,13 +129,10 @@
         type: "FeatureCollection",
         features: points,
       });
-<<<<<<< HEAD
 
       counter += elapsed;
 
       requestAnimationFrame(animate);
-=======
->>>>>>> 6d327b6c
     } else {
       const animTime = ((Date.now() - start) / 1000).toString();
 
@@ -216,16 +197,6 @@
         radius: 9,
         weight: 1.5
       })
-<<<<<<< HEAD
-=======
-    )).then(() => {
-      socket.on('feed', subwayCars => {
-        console.log(subwayCars);
-        renderCars(map, subwayCars);
-      });
-    }).then(() => {
-      socket.emit('get_feed');
->>>>>>> 6d327b6c
     });
 
     const subwayMarkers = stops.map(stopVal => {
